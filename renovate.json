{
  "extends": [":pinOnlyDevDependencies"],
  "semanticCommits": true,
  "depTypes": [{ "depType": "dependencies", "pinVersions": false }],
  "timezone": "America/Los_Angeles",
  "schedule": ["after 10pm and before 5am on every weekday"],
  "rebaseStalePrs": true,
  "prCreation": "not-pending",
  "automerge": "minor",
  "labels": ["tooling", "dependencies"],
<<<<<<< HEAD
  "assignees": ["@hwillson"],
  "reviewers": ["@hwillson"]
=======
  "pathRules": [
    {
      "paths": ["docs/package.json"],
      "extends": ["apollo-docs"]
    }
  ]
>>>>>>> f463105f
}<|MERGE_RESOLUTION|>--- conflicted
+++ resolved
@@ -7,16 +7,5 @@
   "rebaseStalePrs": true,
   "prCreation": "not-pending",
   "automerge": "minor",
-  "labels": ["tooling", "dependencies"],
-<<<<<<< HEAD
-  "assignees": ["@hwillson"],
-  "reviewers": ["@hwillson"]
-=======
-  "pathRules": [
-    {
-      "paths": ["docs/package.json"],
-      "extends": ["apollo-docs"]
-    }
-  ]
->>>>>>> f463105f
+  "labels": ["tooling", "dependencies"]
 }