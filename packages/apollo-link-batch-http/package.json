{
  "name": "apollo-link-batch-http",
  "version": "1.2.2",
  "description": "Batch HTTP transport layer for GraphQL",
  "author": "Evans Hauser <evanshauser@gmail.com>",
  "contributors": [
    "James Baxley <james@meteor.com>",
    "Jonas Helfer <jonas@helfer.email>",
    "jon wong <j@jnwng.com>",
    "Sashko Stubailo <sashko@stubailo.com>"
  ],
  "license": "MIT",
  "main": "./lib/bundle.umd.js",
  "module": "./lib/index.js",
  "jsnext:main": "./lib/index.js",
  "typings": "./lib/index.d.ts",
  "repository": {
    "type": "git",
    "url": "git+https://github.com/apollographql/apollo-link.git"
  },
  "bugs": {
    "url": "https://github.com/apollographql/apollo-link/issues"
  },
  "homepage": "https://github.com/apollographql/apollo-link#readme",
  "scripts": {
    "build:browser": "browserify ./lib/bundle.umd.js -o=./lib/bundle.js --i apollo-link && npm run minify:browser",
    "build": "tsc -p .",
    "bundle": "rollup -c",
    "coverage": "jest --coverage",
    "clean": "rimraf lib/* && rimraf coverage/*",
    "filesize": "npm run build && npm run build:browser",
    "lint": "tslint --type-check -p tsconfig.json -c ../../tslint.json src/*.ts",
    "minify:browser": "uglifyjs -c -m -o ./lib/bundle.min.js -- ./lib/bundle.js",
    "postbuild": "npm run bundle",
    "prebuild": "npm run clean",
    "prepublishOnly": "npm run clean && npm run build",
    "test": "jest",
    "watch": "tsc -w -p . & rollup -c -w"
  },
  "dependencies": {
    "apollo-link": "^1.2.2",
    "apollo-link-batch": "^1.1.3",
    "apollo-link-http-common": "^0.2.4"
  },
  "peerDependencies": {
    "graphql": "^0.11.0 || ^0.12.3 || ^0.13.0"
  },
  "devDependencies": {
    "@types/graphql": "0.12.6",
    "@types/jest": "22.2.2",
    "browserify": "16.1.1",
    "fetch-mock": "6.0.0",
    "graphql": "0.13.2",
    "graphql-tag": "2.8.0",
    "jest": "22.4.3",
    "object-to-querystring": "1.0.8",
    "proxyquire": "1.8.0",
    "rimraf": "2.6.1",
<<<<<<< HEAD
    "rollup": "0.53.0",
    "rxjs": "6.2.1",
=======
    "rollup": "0.57.1",
>>>>>>> 2cadc1f8
    "ts-jest": "21.2.4",
    "tslint": "5.9.1",
    "typescript": "2.7.2",
    "uglify-js": "3.3.16"
  },
  "jest": {
    "transform": {
      ".(ts|tsx)": "ts-jest"
    },
    "testRegex": "(/__tests__/.*|\\.(test|spec))\\.(ts|tsx|js)$",
    "moduleFileExtensions": [
      "ts",
      "tsx",
      "js",
      "json"
    ],
    "testPathIgnorePatterns": [
      "/node_modules/",
      "sharedHttpTests.ts"
    ],
    "mapCoverage": true
  }
}<|MERGE_RESOLUTION|>--- conflicted
+++ resolved
@@ -23,14 +23,17 @@
   },
   "homepage": "https://github.com/apollographql/apollo-link#readme",
   "scripts": {
-    "build:browser": "browserify ./lib/bundle.umd.js -o=./lib/bundle.js --i apollo-link && npm run minify:browser",
+    "build:browser":
+      "browserify ./lib/bundle.umd.js -o=./lib/bundle.js --i apollo-link && npm run minify:browser",
     "build": "tsc -p .",
     "bundle": "rollup -c",
     "coverage": "jest --coverage",
     "clean": "rimraf lib/* && rimraf coverage/*",
     "filesize": "npm run build && npm run build:browser",
-    "lint": "tslint --type-check -p tsconfig.json -c ../../tslint.json src/*.ts",
-    "minify:browser": "uglifyjs -c -m -o ./lib/bundle.min.js -- ./lib/bundle.js",
+    "lint":
+      "tslint --type-check -p tsconfig.json -c ../../tslint.json src/*.ts",
+    "minify:browser":
+      "uglifyjs -c -m -o ./lib/bundle.min.js -- ./lib/bundle.js",
     "postbuild": "npm run bundle",
     "prebuild": "npm run clean",
     "prepublishOnly": "npm run clean && npm run build",
@@ -56,12 +59,8 @@
     "object-to-querystring": "1.0.8",
     "proxyquire": "1.8.0",
     "rimraf": "2.6.1",
-<<<<<<< HEAD
-    "rollup": "0.53.0",
+    "rollup": "0.57.1",
     "rxjs": "6.2.1",
-=======
-    "rollup": "0.57.1",
->>>>>>> 2cadc1f8
     "ts-jest": "21.2.4",
     "tslint": "5.9.1",
     "typescript": "2.7.2",
@@ -72,16 +71,8 @@
       ".(ts|tsx)": "ts-jest"
     },
     "testRegex": "(/__tests__/.*|\\.(test|spec))\\.(ts|tsx|js)$",
-    "moduleFileExtensions": [
-      "ts",
-      "tsx",
-      "js",
-      "json"
-    ],
-    "testPathIgnorePatterns": [
-      "/node_modules/",
-      "sharedHttpTests.ts"
-    ],
+    "moduleFileExtensions": ["ts", "tsx", "js", "json"],
+    "testPathIgnorePatterns": ["/node_modules/", "sharedHttpTests.ts"],
     "mapCoverage": true
   }
 }