--- conflicted
+++ resolved
@@ -57,16 +57,11 @@
       ".(ts|tsx)": "ts-jest"
     },
     "testRegex": "(/__tests__/.*|\\.(test|spec))\\.(ts|tsx|js)$",
-<<<<<<< HEAD
-    "moduleFileExtensions": ["ts", "tsx", "js", "json"],
-    "mapCoverage": true
-=======
     "moduleFileExtensions": [
       "ts",
       "tsx",
       "js",
       "json"
     ]
->>>>>>> 2cadc1f8
   }
 }