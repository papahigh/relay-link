import { ApolloLink, Observable, RequestHandler, fromError } from 'apollo-link';
import {
  serializeFetchParameter,
  selectURI,
  parseAndCheckHttpResponse,
  checkFetcher,
  selectHttpOptionsAndBody,
  createSignalIfSupported,
  fallbackHttpConfig,
  Body,
  HttpOptions,
  UriFunction as _UriFunction,
} from 'apollo-link-http-common';
import { DefinitionNode } from 'graphql';

export namespace HttpLink {
  //TODO Would much rather be able to export directly
  export interface UriFunction extends _UriFunction {}
  export interface Options extends HttpOptions {
    /**
     * If set to true, use the HTTP GET method for query operations. Mutations
     * will still use the method specified in fetchOptions.method (which defaults
     * to POST).
     */
    useGETForQueries?: boolean;
  }
}

// For backwards compatibility.
export import FetchOptions = HttpLink.Options;
export import UriFunction = HttpLink.UriFunction;

export const createHttpLink = (linkOptions: HttpLink.Options = {}) => {
  let {
    uri = '/graphql',
    // use default global fetch is nothing passed in
    fetch: fetcher,
    includeExtensions,
    useGETForQueries,
    ...requestOptions
  } = linkOptions;

<<<<<<< HEAD
        // not sending the query (i.e persisted queries)
        if (http.includeQuery) (body as any).query = print(query);

        let serializedBody;
        try {
          serializedBody = JSON.stringify(body);
        } catch (e) {
          const parseError = new Error(
            `Network request failed. Payload is not serializable: ${e.message}`,
          ) as ClientParseError;
          parseError.parseError = e;
          return observer.error(parseError);
        }

        let options = fetchOptions;
        if (requestOptions.fetchOptions)
          options = { ...requestOptions.fetchOptions, ...options };
        const fetcherOptions: any = {
          method: 'POST',
          ...options,
          headers: {
            // headers are case insensitive (https://stackoverflow.com/a/5259004)
            accept: '*/*',
            'content-type': 'application/json',
          },
          body: serializedBody,
        };
=======
  // dev warnings to ensure fetch is present
  checkFetcher(fetcher);
>>>>>>> 2cadc1f8

  //fetcher is set here rather than the destructuring to ensure fetch is
  //declared before referencing it. Reference in the destructuring would cause
  //a ReferenceError
  if (!fetcher) {
    fetcher = fetch;
  }

  const linkConfig = {
    http: { includeExtensions },
    options: requestOptions.fetchOptions,
    credentials: requestOptions.credentials,
    headers: requestOptions.headers,
  };

  return new ApolloLink(operation => {
    let chosenURI = selectURI(operation, uri);

    const context = operation.getContext();

    const contextConfig = {
      http: context.http,
      options: context.fetchOptions,
      credentials: context.credentials,
      headers: context.headers,
    };

    //uses fallback, link, and then context to build options
    const { options, body } = selectHttpOptionsAndBody(
      operation,
      fallbackHttpConfig,
      linkConfig,
      contextConfig,
    );

    let controller;
    if (!(options as any).signal) {
      const { controller: _controller, signal } = createSignalIfSupported();
      controller = _controller;
      if (controller) (options as any).signal = signal;
    }

    // If requested, set method to GET if there are no mutations.
    const definitionIsMutation = (d: DefinitionNode) => {
      return d.kind === 'OperationDefinition' && d.operation === 'mutation';
    };
    if (
      useGETForQueries &&
      !operation.query.definitions.some(definitionIsMutation)
    ) {
      options.method = 'GET';
    }

    if (options.method === 'GET') {
      const { newURI, parseError } = rewriteURIForGET(chosenURI, body);
      if (parseError) {
        return fromError(parseError);
      }
      chosenURI = newURI;
    } else {
      try {
        (options as any).body = serializeFetchParameter(body, 'Payload');
      } catch (parseError) {
        return fromError(parseError);
      }
    }

    return new Observable(observer => {
      fetcher(chosenURI, options)
        .then(response => {
          operation.setContext({ response });
          return response;
        })
        .then(parseAndCheckHttpResponse(operation))
        .then(result => {
          // we have data and can send it to back up the link chain
          observer.next(result);
          observer.complete();
          return result;
        })
        .catch(err => {
          // fetch was cancelled so its already been cleaned up in the unsubscribe
          if (err.name === 'AbortError') return;
          // if it is a network error, BUT there is graphql result info
          // fire the next observer before calling error
          // this gives apollo-client (and react-apollo) the `graphqlErrors` and `networErrors`
          // to pass to UI
          // this should only happen if we *also* have data as part of the response key per
          // the spec
          if (err.result && err.result.errors && err.result.data) {
            // if we dont' call next, the UI can only show networkError because AC didn't
            // get andy graphqlErrors
            // this is graphql execution result info (i.e errors and possibly data)
            // this is because there is no formal spec how errors should translate to
            // http status codes. So an auth error (401) could have both data
            // from a public field, errors from a private field, and a status of 401
            // {
            //  user { // this will have errors
            //    firstName
            //  }
            //  products { // this is public so will have data
            //    cost
            //  }
            // }
            //
            // the result of above *could* look like this:
            // {
            //   data: { products: [{ cost: "$10" }] },
            //   errors: [{
            //      message: 'your session has timed out',
            //      path: []
            //   }]
            // }
            // status code of above would be a 401
            // in the UI you want to show data where you can, errors as data where you can
            // and use correct http status codes
            observer.next(err.result);
          }
          observer.error(err);
        });

      return () => {
        // XXX support canceling this request
        // https://developers.google.com/web/updates/2017/09/abortable-fetch
        if (controller) controller.abort();
      };
    });
  });
};

// For GET operations, returns the given URI rewritten with parameters, or a
// parse error.
function rewriteURIForGET(chosenURI: string, body: Body) {
  // Implement the standard HTTP GET serialization, plus 'extensions'. Note
  // the extra level of JSON serialization!
  const queryParams = [];
  const addQueryParam = (key: string, value: string) => {
    queryParams.push(`${key}=${encodeURIComponent(value)}`);
  };

  if ('query' in body) {
    addQueryParam('query', body.query);
  }
  if (body.operationName) {
    addQueryParam('operationName', body.operationName);
  }
  if (body.variables) {
    let serializedVariables;
    try {
      serializedVariables = serializeFetchParameter(
        body.variables,
        'Variables map',
      );
    } catch (parseError) {
      return { parseError };
    }
    addQueryParam('variables', serializedVariables);
  }
  if (body.extensions) {
    let serializedExtensions;
    try {
      serializedExtensions = serializeFetchParameter(
        body.extensions,
        'Extensions map',
      );
    } catch (parseError) {
      return { parseError };
    }
    addQueryParam('extensions', serializedExtensions);
  }

  // Reconstruct the URI with added query params.
  // XXX This assumes that the URI is well-formed and that it doesn't
  //     already contain any of these query params. We could instead use the
  //     URL API and take a polyfill (whatwg-url@6) for older browsers that
  //     don't support URLSearchParams. Note that some browsers (and
  //     versions of whatwg-url) support URL but not URLSearchParams!
  let fragment = '',
    preFragment = chosenURI;
  const fragmentStart = chosenURI.indexOf('#');
  if (fragmentStart !== -1) {
    fragment = chosenURI.substr(fragmentStart);
    preFragment = chosenURI.substr(0, fragmentStart);
  }
  const queryParamsPrefix = preFragment.indexOf('?') === -1 ? '?' : '&';
  const newURI =
    preFragment + queryParamsPrefix + queryParams.join('&') + fragment;
  return { newURI };
}

export class HttpLink extends ApolloLink {
  public requester: RequestHandler;
  constructor(opts?: HttpLink.Options) {
    super(createHttpLink(opts).request);
  }
}<|MERGE_RESOLUTION|>--- conflicted
+++ resolved
@@ -40,38 +40,8 @@
     ...requestOptions
   } = linkOptions;
 
-<<<<<<< HEAD
-        // not sending the query (i.e persisted queries)
-        if (http.includeQuery) (body as any).query = print(query);
-
-        let serializedBody;
-        try {
-          serializedBody = JSON.stringify(body);
-        } catch (e) {
-          const parseError = new Error(
-            `Network request failed. Payload is not serializable: ${e.message}`,
-          ) as ClientParseError;
-          parseError.parseError = e;
-          return observer.error(parseError);
-        }
-
-        let options = fetchOptions;
-        if (requestOptions.fetchOptions)
-          options = { ...requestOptions.fetchOptions, ...options };
-        const fetcherOptions: any = {
-          method: 'POST',
-          ...options,
-          headers: {
-            // headers are case insensitive (https://stackoverflow.com/a/5259004)
-            accept: '*/*',
-            'content-type': 'application/json',
-          },
-          body: serializedBody,
-        };
-=======
   // dev warnings to ensure fetch is present
   checkFetcher(fetcher);
->>>>>>> 2cadc1f8
 
   //fetcher is set here rather than the destructuring to ensure fetch is
   //declared before referencing it. Reference in the destructuring would cause
