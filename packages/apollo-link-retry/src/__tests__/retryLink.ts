--- conflicted
+++ resolved
@@ -1,16 +1,6 @@
 import gql from 'graphql-tag';
-<<<<<<< HEAD
-import { execute, ApolloLink, Observable, FetchResult } from 'apollo-link';
+import { execute, ApolloLink, Observable, fromError } from 'apollo-link';
 import { of } from 'rxjs';
-=======
-import {
-  execute,
-  ApolloLink,
-  Observable,
-  FetchResult,
-  fromError,
-} from 'apollo-link';
->>>>>>> 2cadc1f8
 import waitFor from 'wait-for-observables';
 
 import { RetryLink } from '../retryLink';
@@ -55,13 +45,8 @@
     });
     const data = { data: { hello: 'world' } };
     const stub = jest.fn();
-<<<<<<< HEAD
-    stub.mockReturnValueOnce(new Observable(o => o.error(standardError)));
+    stub.mockReturnValueOnce(fromError(standardError));
     stub.mockReturnValueOnce(of(data));
-=======
-    stub.mockReturnValueOnce(fromError(standardError));
-    stub.mockReturnValueOnce(Observable.of(data));
->>>>>>> 2cadc1f8
     const link = ApolloLink.from([retry, stub]);
 
     const [{ values }] = await waitFor(execute(link, { query }));
@@ -112,15 +97,9 @@
     });
     const data = { data: { hello: 'world' } };
     const stub = jest.fn();
-<<<<<<< HEAD
-    stub.mockReturnValueOnce(new Observable(o => o.error(standardError)));
-    stub.mockReturnValueOnce(new Observable(o => o.error(standardError)));
-    stub.mockReturnValueOnce(of(data));
-=======
     stub.mockReturnValueOnce(fromError(standardError));
     stub.mockReturnValueOnce(fromError(standardError));
-    stub.mockReturnValueOnce(Observable.of(data));
->>>>>>> 2cadc1f8
+    stub.mockReturnValueOnce(of(data));
     const link = ApolloLink.from([retry, stub]);
 
     const observable = execute(link, { query });
