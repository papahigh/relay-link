--- conflicted
+++ resolved
@@ -23,14 +23,17 @@
   },
   "homepage": "https://github.com/apollographql/apollo-link#readme",
   "scripts": {
-    "build:browser": "browserify ./lib/bundle.umd.js -o=./lib/bundle.js --i apollo-link && npm run minify:browser",
+    "build:browser":
+      "browserify ./lib/bundle.umd.js -o=./lib/bundle.js --i apollo-link && npm run minify:browser",
     "build": "tsc -p .",
     "bundle": "rollup -c",
     "clean": "rimraf lib/* && rimraf coverage/*",
     "coverage": "jest --coverage",
     "filesize": "npm run build && npm run build:browser",
-    "lint": "tslint --type-check -p tsconfig.json -c ../../tslint.json src/*.ts",
-    "minify:browser": "uglifyjs -c -m -o ./lib/bundle.min.js -- ./lib/bundle.js",
+    "lint":
+      "tslint --type-check -p tsconfig.json -c ../../tslint.json src/*.ts",
+    "minify:browser":
+      "uglifyjs -c -m -o ./lib/bundle.min.js -- ./lib/bundle.js",
     "postbuild": "npm run bundle",
     "prebuild": "npm run clean",
     "prepublishOnly": "npm run clean && npm run build",
@@ -38,12 +41,7 @@
     "watch": "tsc -w -p . & rollup -c -w"
   },
   "dependencies": {
-<<<<<<< HEAD
-    "apollo-link": "^1.0.7"
-=======
-    "@types/zen-observable": "0.5.3",
     "apollo-link": "^1.2.2"
->>>>>>> 2cadc1f8
   },
   "devDependencies": {
     "@types/graphql": "0.12.6",
@@ -53,12 +51,8 @@
     "graphql-tag": "2.8.0",
     "jest": "22.4.3",
     "rimraf": "2.6.1",
-<<<<<<< HEAD
-    "rollup": "0.53.0",
+    "rollup": "0.57.1",
     "rxjs": "6.2.1",
-=======
-    "rollup": "0.57.1",
->>>>>>> 2cadc1f8
     "ts-jest": "21.2.4",
     "tslint": "5.9.1",
     "typescript": "2.7.2",
@@ -70,12 +64,7 @@
       ".(ts|tsx)": "ts-jest"
     },
     "testRegex": "(/__tests__/.*|\\.(test|spec))\\.(ts|tsx|js)$",
-    "moduleFileExtensions": [
-      "ts",
-      "tsx",
-      "js",
-      "json"
-    ],
+    "moduleFileExtensions": ["ts", "tsx", "js", "json"],
     "mapCoverage": true
   }
 }