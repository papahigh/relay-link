--- conflicted
+++ resolved
@@ -45,12 +45,13 @@
   }
 
   public request(operation: Operation): Observable<FetchResult> | null {
-<<<<<<< HEAD
     const result = execute(
       this.schema,
       operation.query,
       this.rootValue,
-      this.context,
+      typeof this.context === 'function'
+        ? this.context(operation)
+        : this.context,
       operation.variables,
       operation.operationName,
     );
@@ -60,33 +61,6 @@
     }
 
     return of<FetchResult>(result);
-=======
-    return new Observable<FetchResult>(observer => {
-      Promise.resolve(
-        execute(
-          this.schema,
-          operation.query,
-          this.rootValue,
-          typeof this.context === 'function'
-            ? this.context(operation)
-            : this.context,
-          operation.variables,
-          operation.operationName,
-        ),
-      )
-        .then(data => {
-          if (!observer.closed) {
-            observer.next(data);
-            observer.complete();
-          }
-        })
-        .catch(error => {
-          if (!observer.closed) {
-            observer.error(error);
-          }
-        });
-    });
->>>>>>> 2cadc1f8
   }
 }
 
