--- conflicted
+++ resolved
@@ -1,16 +1,7 @@
 export * from './link';
 export {
   createOperation,
-<<<<<<< HEAD
   isPromise,
-  makePromise,
-  toPromise,
-  fromPromise,
-} from './linkUtils';
-export * from './types';
-
-export { Observable } from 'rxjs';
-=======
   makePromise,
   toPromise,
   fromPromise,
@@ -18,6 +9,4 @@
 } from './linkUtils';
 export * from './types';
 
-import Observable from 'zen-observable-ts';
-export { Observable };
->>>>>>> 2cadc1f8
+export { Observable } from 'rxjs';