--- conflicted
+++ resolved
@@ -1,9 +1,5 @@
-<<<<<<< HEAD
 import { Observable, of } from 'rxjs';
 import { map } from 'rxjs/operators';
-=======
-import Observable from 'zen-observable-ts';
->>>>>>> 2cadc1f8
 import gql from 'graphql-tag';
 import { print } from 'graphql/language/printer';
 
@@ -427,14 +423,9 @@
           hello: 'world',
         },
       };
-<<<<<<< HEAD
-      const chain = ApolloLink.from([new MockLink(() => of(data))]);
-      const observable = execute(chain, uniqueOperation);
-=======
       const chain = ApolloLink.from([new MockLink(() => Observable.of(data))]);
       // Smoke tests execute as a static method
       const observable = ApolloLink.execute(chain, uniqueOperation);
->>>>>>> 2cadc1f8
       observable.subscribe({
         next: actualData => {
           expect(data).toEqual(actualData);
