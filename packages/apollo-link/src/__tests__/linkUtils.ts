<<<<<<< HEAD
import { validateOperation, fromPromise, makePromise } from '../linkUtils';
import { Observable, of } from 'rxjs';
=======
import {
  validateOperation,
  fromPromise,
  makePromise,
  fromError,
} from '../linkUtils';
import Observable from 'zen-observable-ts';
>>>>>>> 2cadc1f8

describe('Link utilities:', () => {
  describe('validateOperation', () => {
    it('should throw when invalid field in operation', () => {
      expect(() => validateOperation(<any>{ qwerty: '' })).toThrow();
    });

    it('should not throw when valid fields in operation', () => {
      expect(() =>
        validateOperation({
          query: '1234',
          context: {},
          variables: {},
        }),
      ).not.toThrow();
    });
  });

  describe('makePromise', () => {
    const data = {
      data: {
        hello: 'world',
      },
    };
    const error = new Error('I always error');

    it('return next call as Promise resolution', () => {
      return makePromise(of(data)).then(result => expect(data).toEqual(result));
    });

    it('return error call as Promise rejection', () => {
      return makePromise(fromError(error))
        .then(expect.fail)
        .catch(actualError => expect(error).toEqual(actualError));
    });
  });
  describe('fromPromise', () => {
    const data = {
      data: {
        hello: 'world',
      },
    };
    const error = new Error('I always error');

    it('return next call as Promise resolution', () => {
      const observable = fromPromise(Promise.resolve(data));
      return makePromise(observable).then(result =>
        expect(data).toEqual(result),
      );
    });

    it('return Promise rejection as error call', () => {
      const observable = fromPromise(Promise.reject(error));
      return makePromise(observable)
        .then(expect.fail)
        .catch(actualError => expect(error).toEqual(actualError));
    });
  });
  describe('fromError', () => {
    it('acts as error call', () => {
      const error = new Error('I always error');
      const observable = fromError(error);
      return makePromise(observable)
        .then(expect.fail)
        .catch(actualError => expect(error).toEqual(actualError));
    });
  });
});<|MERGE_RESOLUTION|>--- conflicted
+++ resolved
@@ -1,15 +1,10 @@
-<<<<<<< HEAD
-import { validateOperation, fromPromise, makePromise } from '../linkUtils';
-import { Observable, of } from 'rxjs';
-=======
 import {
   validateOperation,
   fromPromise,
   makePromise,
   fromError,
 } from '../linkUtils';
-import Observable from 'zen-observable-ts';
->>>>>>> 2cadc1f8
+import { of } from 'rxjs';
 
 describe('Link utilities:', () => {
   describe('validateOperation', () => {
