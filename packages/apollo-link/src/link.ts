<<<<<<< HEAD
import { Observable, of } from 'rxjs';
=======
import Observable from 'zen-observable-ts';
>>>>>>> 2cadc1f8

import {
  GraphQLRequest,
  NextLink,
  Operation,
  RequestHandler,
  FetchResult,
} from './types';

import {
  validateOperation,
  isTerminating,
  LinkError,
  transformOperation,
  createOperation,
} from './linkUtils';

const passthrough = (op, forward) => (forward ? forward(op) : of());

const toLink = (handler: RequestHandler | ApolloLink) =>
  typeof handler === 'function' ? new ApolloLink(handler) : handler;

export const empty = (): ApolloLink => new ApolloLink((op, forward) => of());

export const from = (links: ApolloLink[]): ApolloLink => {
  if (links.length === 0) return empty();

  return links.map(toLink).reduce((x, y) => x.concat(y));
};

export const split = (
  test: (op: Operation) => boolean,
  left: ApolloLink | RequestHandler,
  right: ApolloLink | RequestHandler = new ApolloLink(passthrough),
): ApolloLink => {
  const leftLink = toLink(left);
  const rightLink = toLink(right);

  if (isTerminating(leftLink) && isTerminating(rightLink)) {
    return new ApolloLink(operation => {
      return test(operation)
        ? leftLink.request(operation) || of()
        : rightLink.request(operation) || of();
    });
  } else {
    return new ApolloLink((operation, forward) => {
      return test(operation)
        ? leftLink.request(operation, forward) || of()
        : rightLink.request(operation, forward) || of();
    });
  }
};

// join two Links together
export const concat = (
  first: ApolloLink | RequestHandler,
  second: ApolloLink | RequestHandler,
) => {
  const firstLink = toLink(first);
  if (isTerminating(firstLink)) {
    console.warn(
      new LinkError(
        `You are calling concat on a terminating link, which will have no effect`,
        firstLink,
      ),
    );
    return firstLink;
  }
  const nextLink = toLink(second);

  if (isTerminating(nextLink)) {
    return new ApolloLink(
      operation =>
        firstLink.request(operation, op => nextLink.request(op) || of()) ||
        of(),
    );
  } else {
    return new ApolloLink((operation, forward) => {
      return (
        firstLink.request(operation, op => {
          return nextLink.request(op, forward) || of();
        }) || of()
      );
    });
  }
};

export class ApolloLink {
  public static empty = empty;
  public static from = from;
  public static split = split;
  public static execute = execute;

  constructor(request?: RequestHandler) {
    if (request) this.request = request;
  }

  public split(
    test: (op: Operation) => boolean,
    left: ApolloLink | RequestHandler,
    right: ApolloLink | RequestHandler = new ApolloLink(passthrough),
  ): ApolloLink {
    return this.concat(split(test, left, right));
  }

  public concat(next: ApolloLink | RequestHandler): ApolloLink {
    return concat(this, next);
  }

  public request(
    operation: Operation,
    forward?: NextLink,
  ): Observable<FetchResult> | null {
    throw new Error('request is not implemented');
  }
}

export function execute(
  link: ApolloLink,
  operation: GraphQLRequest,
): Observable<FetchResult> {
  return (
    link.request(
      createOperation(
        operation.context,
        transformOperation(validateOperation(operation)),
      ),
    ) || of()
  );
}<|MERGE_RESOLUTION|>--- conflicted
+++ resolved
@@ -1,8 +1,4 @@
-<<<<<<< HEAD
 import { Observable, of } from 'rxjs';
-=======
-import Observable from 'zen-observable-ts';
->>>>>>> 2cadc1f8
 
 import {
   GraphQLRequest,
