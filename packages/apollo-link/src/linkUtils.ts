import { getOperationName } from 'apollo-utilities';
<<<<<<< HEAD
import { Observable, from } from 'rxjs';
=======
import Observable from 'zen-observable-ts';
>>>>>>> 2cadc1f8
import { print } from 'graphql/language/printer';

import { GraphQLRequest, Operation } from './types';
import { ApolloLink } from './link';

export function validateOperation(operation: GraphQLRequest): GraphQLRequest {
  const OPERATION_FIELDS = [
    'query',
    'operationName',
    'variables',
    'extensions',
    'context',
  ];
  for (let key of Object.keys(operation)) {
    if (OPERATION_FIELDS.indexOf(key) < 0) {
      throw new Error(`illegal argument: ${key}`);
    }
  }

  return operation;
}

export class LinkError extends Error {
  public link: ApolloLink;
  constructor(message?: string, link?: ApolloLink) {
    super(message);
    this.link = link;
  }
}

export function isTerminating(link: ApolloLink): boolean {
  return link.request.length <= 1;
}

export function isPromise(value: any): value is PromiseLike<any> {
  return (
    value &&
    typeof (value as any).subscribe !== 'function' &&
    typeof (value as any).then === 'function'
  );
}

export function toPromise<R>(observable: Observable<R>): Promise<R> {
  return observable.toPromise();
}

// backwards compat
export const makePromise = toPromise;

export function fromPromise<T>(promise: Promise<T>): Observable<T> {
  return from(promise);
}

export function fromError<T>(errorValue: any): Observable<T> {
  return new Observable<T>(observer => {
    observer.error(errorValue);
  });
}

export function transformOperation(operation: GraphQLRequest): GraphQLRequest {
  const transformedOperation: GraphQLRequest = {
    variables: operation.variables || {},
    extensions: operation.extensions || {},
    operationName: operation.operationName,
    query: operation.query,
  };

  // best guess at an operation name
  if (!transformedOperation.operationName) {
    transformedOperation.operationName =
      typeof transformedOperation.query !== 'string'
        ? getOperationName(transformedOperation.query)
        : '';
  }

  return transformedOperation as Operation;
}

export function createOperation(
  starting: any,
  operation: GraphQLRequest,
): Operation {
  let context = { ...starting };
  const setContext = next => {
    if (typeof next === 'function') {
      context = { ...context, ...next(context) };
    } else {
      context = { ...context, ...next };
    }
  };
  const getContext = () => ({ ...context });

  Object.defineProperty(operation, 'setContext', {
    enumerable: false,
    value: setContext,
  });

  Object.defineProperty(operation, 'getContext', {
    enumerable: false,
    value: getContext,
  });

  Object.defineProperty(operation, 'toKey', {
    enumerable: false,
    value: () => getKey(operation),
  });

  return operation as Operation;
}

export function getKey(operation: GraphQLRequest) {
  // XXX we're assuming here that variables will be serialized in the same order.
  // that might not always be true
  return `${print(operation.query)}|${JSON.stringify(operation.variables)}|${
    operation.operationName
  }`;
}<|MERGE_RESOLUTION|>--- conflicted
+++ resolved
@@ -1,9 +1,5 @@
 import { getOperationName } from 'apollo-utilities';
-<<<<<<< HEAD
 import { Observable, from } from 'rxjs';
-=======
-import Observable from 'zen-observable-ts';
->>>>>>> 2cadc1f8
 import { print } from 'graphql/language/printer';
 
 import { GraphQLRequest, Operation } from './types';
