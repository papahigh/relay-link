--- conflicted
+++ resolved
@@ -1,50 +1,36 @@
-import sourcemaps from 'rollup-plugin-sourcemaps';
+import sourcemaps from "rollup-plugin-sourcemaps";
 
 export const globals = {
   // Apollo
-  'apollo-client': 'apollo.core',
-  'apollo-link': 'apolloLink.core',
-  'apollo-link-batch': 'apolloLink.batch',
-  'apollo-utilities': 'apollo.utilities',
-<<<<<<< HEAD
+  "apollo-client": "apollo.core",
+  "apollo-link": "apolloLink.core",
+  "apollo-link-batch": "apolloLink.batch",
+  "apollo-link-http-common": "apolloLink.httpCommon",
+  "apollo-utilities": "apollo.utilities",
   // RxJS
-  'rxjs/Observable': 'Rx',
-  // rxjs/observable
-  'rxjs/observable/of': 'Rx.Observable',
-  'rxjs/observable/empty': 'Rx.Observable',
-  'rxjs/observable/interval': 'Rx.Observable',
-  // rxjs/operator
-  'rxjs/operator/toPromise': 'Rx.Observable',
-  // rxjs/operators
-  'rxjs/operators': 'Rx.Observable.prototype',
-=======
-  'apollo-link-http-common': 'apolloLink.httpCommon',
-  'zen-observable-ts': 'apolloLink.zenObservable',
-
+  rxjs: "rxjs",
+  "rxjs/operators": "rxjs.operators",
   //GraphQL
-  'graphql/language/printer': 'printer',
-
-  'zen-observable': 'Observable',
->>>>>>> 2cadc1f8
+  "graphql/language/printer": "printer"
 };
 
 export default name => ({
-  input: 'lib/index.js',
+  input: "lib/index.js",
   output: {
-    file: 'lib/bundle.umd.js',
-    format: 'umd',
+    file: "lib/bundle.umd.js",
+    format: "umd",
     name: `apolloLink.${name}`,
     globals,
     sourcemap: true,
-    exports: 'named',
+    exports: "named"
   },
   external: Object.keys(globals),
   onwarn,
-  plugins: [sourcemaps()],
+  plugins: [sourcemaps()]
 });
 
 export function onwarn(message) {
-  const suppressed = ['UNRESOLVED_IMPORT', 'THIS_IS_UNDEFINED'];
+  const suppressed = ["UNRESOLVED_IMPORT", "THIS_IS_UNDEFINED"];
 
   if (!suppressed.find(code => message.code === code)) {
     return console.warn(message.message);
