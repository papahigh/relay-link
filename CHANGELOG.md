--- conflicted
+++ resolved
@@ -24,17 +24,15 @@
 - Documentation updates.  <br/>
   [@capaj](https://github.com/capaj) in [#937](https://github.com/apollographql/apollo-link/pull/937)  <br />
 
-<<<<<<< HEAD
 ### apollo-link-error
 
 - Add undefined check. <br/>
   [@JoviDeCroock](https://github.com/JoviDeCroock) in [#943](https://github.com/apollographql/apollo-link/pull/943)  <br />
-=======
+
 ### apollo-link-http
 
 - Correct code comment. <br/>
   [@mouafa](https://github.com/mouafa) in [#921](https://github.com/apollographql/apollo-link/pull/921)  <br />
->>>>>>> 243c0806
 
 ## 2019-02-01
 
